package mega

import (
	"github.com/alist-org/alist/v3/internal/driver"
	"github.com/alist-org/alist/v3/internal/op"
)

type Addition struct {
	// Usually one of two
	//driver.RootPath
	//driver.RootID
<<<<<<< HEAD
	Email     string `json:"email" required:"true"`
	Password  string `json:"password" required:"true"`
	HttpProxy string `json:"http_proxy"`
=======
	Email       string `json:"email" required:"true"`
	Password    string `json:"password" required:"true"`
	TwoFACode   string `json:"two_fa_code" required:"false" help:"2FA 6-digit code, filling in the 2FA code alone will not support reloading driver"`
	TwoFASecret string `json:"two_fa_secret" required:"false" help:"2FA secret"`
>>>>>>> d781f712
}

var config = driver.Config{
	Name:      "Mega_nz",
	LocalSort: true,
	OnlyLocal: true,
}

func init() {
	op.RegisterDriver(func() driver.Driver {
		return &Mega{}
	})
}<|MERGE_RESOLUTION|>--- conflicted
+++ resolved
@@ -9,16 +9,11 @@
 	// Usually one of two
 	//driver.RootPath
 	//driver.RootID
-<<<<<<< HEAD
-	Email     string `json:"email" required:"true"`
-	Password  string `json:"password" required:"true"`
-	HttpProxy string `json:"http_proxy"`
-=======
 	Email       string `json:"email" required:"true"`
 	Password    string `json:"password" required:"true"`
+	HttpProxy   string `json:"http_proxy"`
 	TwoFACode   string `json:"two_fa_code" required:"false" help:"2FA 6-digit code, filling in the 2FA code alone will not support reloading driver"`
 	TwoFASecret string `json:"two_fa_secret" required:"false" help:"2FA secret"`
->>>>>>> d781f712
 }
 
 var config = driver.Config{
