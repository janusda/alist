package google_drive

import (
	"context"
	"fmt"
<<<<<<< HEAD
=======
	"io/ioutil"
	"net/http"
	"os"
	"regexp"
	"strconv"
	"time"

	"github.com/alist-org/alist/v3/pkg/http_range"

>>>>>>> 69a98eae
	"github.com/alist-org/alist/v3/drivers/base"
	"github.com/alist-org/alist/v3/internal/model"
	"github.com/alist-org/alist/v3/pkg/http_range"
	"github.com/alist-org/alist/v3/pkg/utils"
	"github.com/go-resty/resty/v2"
	log "github.com/sirupsen/logrus"
	"net/http"
	"strconv"
)

// do others that not defined in Driver interface
func (d *GoogleDrive) refreshToken() error {
	url := "https://www.googleapis.com/oauth2/v4/token"
	var resp base.TokenResp
	var e TokenError
	res, err := d.Client.R().SetResult(&resp).SetError(&e).
		SetFormData(map[string]string{
			"client_id":     d.ClientID,
			"client_secret": d.ClientSecret,
			"refresh_token": d.RefreshToken,
			"grant_type":    "refresh_token",
		}).Post(url)
	if err != nil {
		return err
	}
	log.Debug(res.String())
	if e.Error != "" {
		return fmt.Errorf(e.Error)
	}
	d.AccessToken = resp.AccessToken
	return nil
}

func (d *GoogleDrive) request(url string, method string, callback base.ReqCallback, resp interface{}) ([]byte, error) {
	req := d.NoRedirectClient.R()
	req.SetHeader("Authorization", "Bearer "+d.AccessToken)
	req.SetQueryParam("includeItemsFromAllDrives", "true")
	req.SetQueryParam("supportsAllDrives", "true")
	if callback != nil {
		callback(req)
	}
	if resp != nil {
		req.SetResult(resp)
	}
	var e Error
	req.SetError(&e)
	res, err := req.Execute(method, url)
	if err != nil {
		return nil, err
	}
	if e.Error.Code != 0 {
		// 打印日志
		if e.Error.Code == 401 {
			err = d.refreshToken()
			if err != nil {
				return nil, err
			}
			return d.request(url, method, callback, resp)
		}
		return nil, fmt.Errorf("%s: %v", e.Error.Message, e.Error.Errors)
	}
	return res.Body(), nil
}

func (d *GoogleDrive) getFiles(id string) ([]File, error) {
	pageToken := "first"
	res := make([]File, 0)
	for pageToken != "" {
		if pageToken == "first" {
			pageToken = ""
		}
		var resp Files
		orderBy := "folder,name,modifiedTime desc"
		if d.OrderBy != "" {
			orderBy = d.OrderBy + " " + d.OrderDirection
		}
		query := map[string]string{
			"orderBy":  orderBy,
			"fields":   "files(id,name,mimeType,size,modifiedTime,createdTime,thumbnailLink,shortcutDetails,md5Checksum,sha1Checksum,sha256Checksum),nextPageToken",
			"pageSize": "1000",
			"q":        fmt.Sprintf("'%s' in parents and trashed = false", id),
			//"includeItemsFromAllDrives": "true",
			//"supportsAllDrives":         "true",
			"pageToken": pageToken,
		}
		_, err := d.request("https://www.googleapis.com/drive/v3/files", http.MethodGet, func(req *resty.Request) {
			req.SetQueryParams(query)
		}, &resp)
		if err != nil {
			return nil, err
		}
		pageToken = resp.NextPageToken
		res = append(res, resp.Files...)
	}
	return res, nil
}

func (d *GoogleDrive) chunkUpload(ctx context.Context, stream model.FileStreamer, url string) error {
	var defaultChunkSize = d.ChunkSize * 1024 * 1024
	var offset int64 = 0
	for offset < stream.GetSize() {
		if utils.IsCanceled(ctx) {
			return ctx.Err()
		}
		chunkSize := stream.GetSize() - offset
		if chunkSize > defaultChunkSize {
			chunkSize = defaultChunkSize
		}
		reader, err := stream.RangeRead(http_range.Range{Start: offset, Length: chunkSize})
		if err != nil {
			return err
		}
		_, err = d.request(url, http.MethodPut, func(req *resty.Request) {
			req.SetHeaders(map[string]string{
				"Content-Length": strconv.FormatInt(chunkSize, 10),
				"Content-Range":  fmt.Sprintf("bytes %d-%d/%d", offset, offset+chunkSize-1, stream.GetSize()),
			}).SetBody(reader).SetContext(ctx)
		}, nil)
		if err != nil {
			return err
		}
		offset += chunkSize
	}
	return nil
}<|MERGE_RESOLUTION|>--- conflicted
+++ resolved
@@ -3,26 +3,15 @@
 import (
 	"context"
 	"fmt"
-<<<<<<< HEAD
-=======
-	"io/ioutil"
+	"github.com/alist-org/alist/v3/pkg/http_range"
 	"net/http"
-	"os"
-	"regexp"
 	"strconv"
-	"time"
 
-	"github.com/alist-org/alist/v3/pkg/http_range"
-
->>>>>>> 69a98eae
 	"github.com/alist-org/alist/v3/drivers/base"
 	"github.com/alist-org/alist/v3/internal/model"
-	"github.com/alist-org/alist/v3/pkg/http_range"
 	"github.com/alist-org/alist/v3/pkg/utils"
 	"github.com/go-resty/resty/v2"
 	log "github.com/sirupsen/logrus"
-	"net/http"
-	"strconv"
 )
 
 // do others that not defined in Driver interface
